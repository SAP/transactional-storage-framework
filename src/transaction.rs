--- conflicted
+++ resolved
@@ -431,30 +431,22 @@
 
     /// Returns the instant when the transaction was being prepared for commit.
     pub(super) fn prepare_instant(&self) -> Option<S::Instant> {
-<<<<<<< HEAD
         let state = self.state.load(Acquire);
         if state == State::Committing.into()
             || state == State::Committed.into()
             || state == State::RollingBack.into()
             || state == State::RolledBack.into()
         {
-=======
-        if self.state.load(Acquire) >= State::Committing.into() {
->>>>>>> 6afd2757
             Some(self.prepare_instant)
         } else {
             None
         }
     }
 
-    /// Returns the instant when the transaction has been committed.
+    /// Returns the instant when the transaction has been committed or rolled back.
     pub(super) fn eot_instant(&self) -> Option<S::Instant> {
-<<<<<<< HEAD
         let state = self.state.load(Acquire);
         if state == State::Committed.into() || state == State::RolledBack.into() {
-=======
-        if self.state.load(Acquire) >= State::Committed.into() {
->>>>>>> 6afd2757
             Some(self.commit_instant)
         } else {
             None
